﻿using System;
using SolidWorks.Interop.sldworks;
using System.Threading.Tasks;
using System.Collections.Generic;
using System.Linq;
using System.IO;
using System.Xml.Linq;
using SolidWorks.Interop.swconst;
using System.Windows;

namespace AngelSix.SolidDna
{
    /// <summary>
    /// Represents the current SolidWorks application
    /// </summary>
    public partial class SolidWorksApplication : SharedSolidDnaObject<SldWorks>
    {
        #region Protected Members

        /// <summary>
        /// The cookie to the current instance of SolidWorks we are running inside of
        /// </summary>
        protected int mSwCookie;

        /// <summary>
        /// The file path of the current file that is loading. 
        /// Used to ignore active document changed events during opening of a file
        /// </summary>
        protected string mFileLoading;

        /// <summary>
        /// The currently active document
        /// </summary>
        protected Model mActiveModel;

        #endregion

        #region Private Members

        /// <summary>
        /// Locking object for synchronizing the disposing of SolidWorks and reloading active model info.
        /// </summary>
        private readonly object mDisposingLock = new object();

        #endregion

        #region Public Properties

        /// <summary>
        /// The currently active model
        /// </summary>
        public Model ActiveModel => mActiveModel;

        /// <summary>
        /// Various preferences for SolidWorks
        /// </summary>
        public SolidWorksPreferences Preferences { get; protected set; }

        /// <summary>
        /// Gets the current SolidWorks version information
        /// </summary>
        public SolidWorksVersion SolidWorksVersion => GetSolidWorksVersion();

        /// <summary>
        /// The SolidWorks instance cookie
        /// </summary>
        public int SolidWorksCookie => mSwCookie;

        /// <summary>
        /// The command manager
        /// </summary>
        public CommandManager CommandManager { get; }

        /// <summary>
        /// True if the application is disposing
        /// </summary>
        public bool Disposing { get; private set; }

        #endregion

        #region Public Events

        /// <summary>
        /// Called when any information about the currently active model has changed
        /// </summary>
        public event Action<Model> ActiveModelInformationChanged = (model) => { };

        /// <summary>
        /// Called when a new file has been created
        /// </summary>
        public event Action<Model> FileCreated = (model) => { };

        /// <summary>
        /// Called when a file has been opened
        /// </summary>
        public event Action<string, Model> FileOpened = (path, model) => { };

        /// <summary>
        /// Called when the currently active file has been saved
        /// </summary>
        public event Action<string, Model> ActiveFileSaved = (path, model) => { };

        /// <summary>
        /// Called when SolidWorks is idle
        /// </summary>
        public event Action Idle = () => { };

        #endregion

        #region Constructor

        /// <summary>
        /// Default constructor
        /// </summary>
        public SolidWorksApplication(SldWorks solidWorks, int cookie) : base(solidWorks)
        {
            // Set preferences
            Preferences = new SolidWorksPreferences();

            // Store cookie Id
            mSwCookie = cookie;

            //
            //   NOTE: As we are in our own AppDomain, the callback is registered in the main SolidWorks AppDomain
            //         We then pass that into our domain
            //
            // Setup callback info
            // var ok = BaseObject.SetAddinCallbackInfo2(0, this, cookie);

            // Hook into main events
            BaseObject.ActiveModelDocChangeNotify += ActiveModelChanged;
            BaseObject.FileOpenPreNotify += FileOpenPreNotify;
            BaseObject.FileOpenPostNotify += FileOpenPostNotify;
            BaseObject.FileNewNotify2 += FileNewPostNotify;
            BaseObject.OnIdleNotify += OnIdleNotify;

            // If we have a cookie...
            if (cookie > 0)
                // Get command manager
                CommandManager = new CommandManager(UnsafeObject.GetCommandManager(mSwCookie));

            // Get whatever the current model is on load
            ReloadActiveModelInformation();
        }

        #endregion

        #region Public Callback Events

        /// <summary>
        /// Informs this class that the active model may have changed and it should be reloaded
        /// </summary>
        public void RequestActiveModelChanged()
        {
            ReloadActiveModelInformation();
        }

        #endregion

        #region Version

        /// <summary>
        /// Gets the current SolidWorks version information
        /// </summary>
        /// <returns></returns>
        protected SolidWorksVersion GetSolidWorksVersion()
        {
            // Wrap any error
            return SolidDnaErrors.Wrap(() =>
            {
                // Get version string (such as 23.2.0 for 2015 SP2.0)
                var revisionNumber = BaseObject.RevisionNumber();

                // Get revision string (such as sw2015_SP20)
                // Get build number (such as d150130.002)
                // Get the hot fix string
                BaseObject.GetBuildNumbers2(out var revisionString, out var buildNumber, out var hotfixString);

                return new SolidWorksVersion(revisionNumber, revisionString, buildNumber, hotfixString);
            },
                SolidDnaErrorTypeCode.SolidWorksApplication,
                SolidDnaErrorCode.SolidWorksApplicationVersionError,
                Localization.GetString("SolidWorksApplicationVersionError"));
        }

        #endregion

        #region SolidWorks Event Methods

        /// <summary>
        ///  Called when SolidWorks is idle
        /// </summary>
        /// <returns></returns>
        private int OnIdleNotify()
        {
            // Wrap any error
            SolidDnaErrors.Wrap(() =>
            {
                // Inform listeners
                Idle();
            },
                SolidDnaErrorTypeCode.SolidWorksApplication,
                SolidDnaErrorCode.SolidWorksApplicationError,
                Localization.GetString("SolidWorksApplicationOnIdleNotificationError"));

            // NOTE: 0 is OK, anything else is an error
            return 0;
        }

        #region File New

        /// <summary>
        /// Called after a new file has been created.
        /// <see cref="ActiveModel"/> is updated to the new file before this event is called.
        /// </summary>
        /// <param name="newDocument"></param>
        /// <param name="documentType"></param>
        /// <param name="templatePath"></param>
        /// <returns></returns>
        private int FileNewPostNotify(object newDocument, int documentType, string templatePath)
        {
            // Inform listeners
            FileCreated(mActiveModel);

            // IMPORTANT: This is needed after a new file is created as the model COM reference
            //            is created on ActiveModelChanged, and then the file is created after
            // 
            //            This gives a COM reference that fires the FileSaveAsPreNotify event
            //            but then gets disposed and we no longer have any hooks to the active
            //            file so no further events of file save or anything to do with the 
            //            active model fire.
            //
            //            Reloading them at this moment fixes that issue. Then the next issue
            //            is that after the model FileSavePostNotify is fired, it will dispose
            //            of its COM reference again if this is the first time the file is 
            //            saved. To fix that we wait for idle and reload the model information
            //            again. This fix is inside Model.cs FileSavePostNotify
            ReloadActiveModelInformation();

            // NOTE: 0 is OK, anything else is an error
            return 0;
        }

        #endregion

        #region File Open

        /// <summary>
        /// Called after a file has finished opening
        /// </summary>
        /// <param name="filename">The filename to the file being opened</param>
        /// <returns></returns>
        private int FileOpenPostNotify(string filename)
        {
            // Wrap any error
            SolidDnaErrors.Wrap(() =>
            {
                // If this is the file we were opening...
                if (string.Equals(filename, mFileLoading, StringComparison.OrdinalIgnoreCase))
                {
                    // File has been loaded, so clear loading flag
                    mFileLoading = null;

                    // And update all properties and models
                    ReloadActiveModelInformation();

                    // Inform listeners
                    FileOpened(filename, mActiveModel);
                }

            },
                SolidDnaErrorTypeCode.SolidWorksApplication,
                SolidDnaErrorCode.SolidWorksApplicationFilePostOpenError,
                Localization.GetString("SolidWorksApplicationFilePostOpenError"));

            // NOTE: 0 is OK, anything else is an error
            return 0;
        }

        /// <summary>
        /// Called before a file has started opening
        /// </summary>
        /// <param name="filename">The filename to the file being opened</param>
        /// <returns></returns>
        private int FileOpenPreNotify(string filename)
        {
            // Don't handle the ActiveModelDocChangeNotify event for file open events
            // - wait until the file is open instead

            // NOTE: We need to check if the variable already has a value because in the case of a drawing
            // we get multiple pre-events - one for the drawing, and one for each model in it,
            // we're only interested in the first

            // Wrap any error
            SolidDnaErrors.Wrap(() =>
            {
                if (mFileLoading == null)
                    mFileLoading = filename;
            },
                SolidDnaErrorTypeCode.SolidWorksApplication,
                SolidDnaErrorCode.SolidWorksApplicationFilePreOpenError,
                Localization.GetString("SolidWorksApplicationFilePreOpenError"));

            // NOTE: 0 is OK, anything else is an error
            return 0;
        }

        #endregion

        #region Model Changed

        /// <summary>
        /// Called when the active model has changed
        /// </summary>
        /// <returns></returns>
        private int ActiveModelChanged()
        {
            // Wrap any error
            SolidDnaErrors.Wrap(() =>
            {
                // If we are currently loading a file...
                if (mFileLoading != null)
                {
                    // Check the active document
                    using (var activeDoc = new Model(BaseObject.IActiveDoc2))
                    {
                        // View Only mode (Large Assembly Review and Quick View) does not fire the FileOpenPostNotify event, so we catch these models here.
                        var loadingInViewOnlyMode = activeDoc.UnsafeObject.IsOpenedViewOnly();
                        if (loadingInViewOnlyMode)
                            FileOpenPostNotify(activeDoc.FilePath);
                        else
                        {
                            // If this is the same file that is currently being loaded, ignore this event
                            if (string.Equals(mFileLoading, activeDoc.FilePath, StringComparison.OrdinalIgnoreCase))
                                return;
                        }
                    }
                }

                // If we got here, it isn't the current document so reload the data
                ReloadActiveModelInformation();
            },
                SolidDnaErrorTypeCode.SolidWorksApplication,
                SolidDnaErrorCode.SolidWorksApplicationActiveModelChangedError,
                Localization.GetString("SolidWorksApplicationActiveModelChangedError"));

            // NOTE: 0 is OK, anything else is an error
            return 0;
        }

        #endregion

        #endregion

        #region Active Model

        /// <summary>
        /// Reloads all of the variables, data and COM objects for the newly available SolidWorks model/state
        /// </summary>
        private void ReloadActiveModelInformation()
        {
            // First clean-up any previous SW data
            CleanActiveModelData();

            // Now get the new data
<<<<<<< HEAD
            if (BaseObject.IActiveDoc2 == null || BaseObject.GetDocumentCount() == 0)
                mActiveModel = null;
            else
                mActiveModel = new Model(BaseObject.IActiveDoc2);
=======
            mActiveModel = BaseObject.IActiveDoc2 == null ? null : new Model(BaseObject.IActiveDoc2);
>>>>>>> a906c54f

            // Listen out for events
            if (mActiveModel != null)
            {
                mActiveModel.ModelSaved += ActiveModel_Saved;
                mActiveModel.ModelInformationChanged += ActiveModel_InformationChanged;
                mActiveModel.ModelClosing += ActiveModel_Closing;
            }

            // Inform listeners
            ActiveModelInformationChanged(mActiveModel);
        }

        /// <summary>
        /// Disposes of any active model-specific data ready for refreshing
        /// </summary>
        private void CleanActiveModelData()
        {
            // Active model
            mActiveModel?.Dispose();
        }

        #region Event Callbacks

        /// <summary>
        /// Called when the active model has informed us its information has changed
        /// </summary>
        private void ActiveModel_InformationChanged()
        {
            // Inform listeners
            ActiveModelInformationChanged(mActiveModel);
        }

        /// <summary>
        /// Called when the active document is closed
        /// </summary>
        private void ActiveModel_Closing()
        {
            // 
            // NOTE: There is no event to detect when all documents are closed 
            // 
            //       So, each model that is closing (not closed) wait 200ms 
            //       then check on the current number of active documents
            //       or if ActiveDoc is already set to null.
            //
            //       If ActiveDoc is null or the document count is 0 at that 
            //       moment in time, do an active model information refresh.
            //
            //       If another document opens in the meantime it won't fire
            //       but that's fine as the active doc changed event will fire
            //       in that case anyway
            //

            // Check for every file if it may have been the last one.
            Task.Run(async () =>
            {
                // Wait for it to close
                await Task.Delay(200);

                // Lock to prevent Disposing to change while this section is running.
                lock (mDisposingLock)
                {
                    if (Disposing)
                        // If we are disposing SolidWorks, there is no need to reload active model info.
                        return;

                    // Now if we have none open, reload information
                    // ActiveDoc is quickly set to null after the last document is closed
                    // GetDocumentCount takes longer to go to zero for big assemblies, but it might be a more reliable indicator.
                    if (BaseObject?.ActiveDoc == null || BaseObject?.GetDocumentCount() == 0)
                        ReloadActiveModelInformation();
                    
                }
            });
        }

        /// <summary>
        /// Called when the currently active file has been saved
        /// </summary>
        private void ActiveModel_Saved()
        {
            // Inform listeners
            ActiveFileSaved(mActiveModel?.FilePath, mActiveModel);
        }

        #endregion

        #endregion

        #region Open/Close Models

        /// <summary>
        /// Loops all open documents returning a safe <see cref="Model"/> for each document,
        /// disposing of the COM reference after its use
        /// </summary>
        /// <returns></returns>
        public IEnumerable<Model> OpenDocuments()
        {
            // Loop each child
            foreach (ModelDoc2 modelDoc in (object[])BaseObject.GetDocuments())
            {
                // Create safe model
                using (var model = new Model(modelDoc))
                    // Return it
                    yield return model;
            }
        }

        /// <summary>
        /// Opens a file
        /// </summary>
        /// <param name="filePath">The path to the file</param>
        /// <param name="options">The options to use when opening the file (flags, so | multiple options together)</param>
        public Model OpenFile(string filePath, OpenDocumentOptions options = OpenDocumentOptions.None, string configuration = null)
        {
            // Wrap any error
            return SolidDnaErrors.Wrap(() =>
            {
                // Get file type
                var fileType = 
                    filePath.ToLower().EndsWith(".sldprt") ? DocumentType.Part :
                    filePath.ToLower().EndsWith(".sldasm") ? DocumentType.Assembly :
                    filePath.ToLower().EndsWith(".slddrw") ? DocumentType.Drawing : throw new ArgumentException("Unknown file type");

                // Set errors and warnings
                var errors = 0;
                var warnings = 0;

                // Attempt to open the document
                var modelCom = BaseObject.OpenDoc6(filePath, (int)fileType, (int)options, configuration, ref errors, ref warnings);

                // TODO: Read errors into enums for better reporting
                // For now just check if model is not null
                if (modelCom == null)
                    throw new ArgumentException($"Failed to open file. Errors {errors}, Warnings {warnings}");

                // Return new model
                return new Model(modelCom);
            },
                SolidDnaErrorTypeCode.SolidWorksApplication,
                SolidDnaErrorCode.SolidWorksModelOpenError,
                Localization.GetString("SolidWorksModelOpenFileError"));
        }

        /// <summary>
        /// Closes a file
        /// </summary>
        /// <param name="filePath">The path to the file</param>
        public void CloseFile(string filePath)
        {
            // Wrap any error
            SolidDnaErrors.Wrap(() =>
            {
                BaseObject.CloseDoc(filePath);   
            },
                SolidDnaErrorTypeCode.SolidWorksApplication,
                SolidDnaErrorCode.SolidWorksModelCloseError,
                Localization.GetString("SolidWorksModelCloseFileError"));
        }

        #endregion

        #region Save Data

        /// <summary>
        /// Gets an <see cref="IExportPdfData"/> object for use with a <see cref="PdfExportData"/>
        /// object used in <see cref="Model.SaveAs(string, SaveAsVersion, SaveAsOptions, PdfExportData)"/> call
        /// </summary>
        /// <returns></returns>
        public IExportPdfData GetPdfExportData()
        {
            // NOTE: No point making our own enumerator for the export file type
            //       as right now and for many years it's only ever been
            //       1 for PDF. I do not see this ever changing
            return BaseObject.GetExportFileData((int)swExportDataFileType_e.swExportPdfData) as IExportPdfData;
        }

        #endregion

        #region Materials

        /// <summary>
        /// Gets a list of all materials in SolidWorks
        /// </summary>
        /// <param name="database">If specified, limits the results to the specified database full path</param>
        public List<Material> GetMaterials(string database = null)
        {
            // Wrap any error
            return SolidDnaErrors.Wrap(() =>
            {
                // Create an empty list
                var list = new List<Material>();

                // If we are using a specified database, use that
                if (database != null)
                    ReadMaterials(database, ref list);
                else
                {
                    // Otherwise, get all known ones
                    // Get the list of material databases (full paths to SLDMAT files)
                    var databases = (string[])BaseObject.GetMaterialDatabases();

                    // Get materials from each
                    if (databases != null)
                        foreach (var d in databases)
                            ReadMaterials(d, ref list);
                }

                // Order the list
                return list.OrderBy(f => f.DisplayName).ToList();
            },
                SolidDnaErrorTypeCode.SolidWorksApplication,
                SolidDnaErrorCode.SolidWorksApplicationGetMaterialsError,
                Localization.GetString("SolidWorksApplicationGetMaterialsError"));
        }
        
        /// <summary>
        /// Attempts to find the material from a SolidWorks material database file (SLDMAT)
        /// If found, returns the full information about the material
        /// </summary>
        /// <param name="database">The full path to the database</param>
        /// <param name="materialName">The material name to find</param>
        /// <returns></returns>
        public Material FindMaterial(string database, string materialName)
        {
            // Wrap any error
            return SolidDnaErrors.Wrap(() =>
            {
                // Get all materials from the database
                var materials = GetMaterials(database);

                // Return if found the material with the same name
                return materials?.FirstOrDefault(f => string.Equals(f.Name, materialName, StringComparison.InvariantCultureIgnoreCase));
            },
                SolidDnaErrorTypeCode.SolidWorksApplication,
                SolidDnaErrorCode.SolidWorksApplicationFindMaterialsError,
                Localization.GetString("SolidWorksApplicationFindMaterialsError"));
        }

        #region Private Helpers

        /// <summary>
        /// Reads the material database and adds the materials to the given list
        /// </summary>
        /// <param name="database">The database to read</param>
        /// <param name="list">The list to add materials to</param>
        private static void ReadMaterials(string database, ref List<Material> list)
        {
            // First make sure the file exists
            if (!File.Exists(database))
                throw new SolidDnaException(
                    SolidDnaErrors.CreateError(
                        SolidDnaErrorTypeCode.SolidWorksApplication,
                        SolidDnaErrorCode.SolidWorksApplicationGetMaterialsFileNotFoundError,
                        Localization.GetString("SolidWorksApplicationGetMaterialsFileNotFoundError")));

            try
            {
                // File should be an XML document, so attempt to read that
                using (var stream = File.Open(database, FileMode.Open, FileAccess.Read, FileShare.Read))
                {
                    // Try and parse the Xml
                    var xmlDoc = XDocument.Load(stream);

                    var materials = new List<Material>();

                    // Iterate all classification nodes and inside are the materials
                    xmlDoc.Root.Elements("classification")?.ToList()?.ForEach(f => 
                    {
                        // Get classification name
                        var classification = f.Attribute("name")?.Value;

                        // Iterate all materials
                        f.Elements("material").ToList().ForEach(material =>
                        {
                            // Add them to the list
                            materials.Add(new Material
                            {
                                Database = database,
                                DatabaseFileFound = true,
                                Classification = classification,
                                Name = material.Attribute("name")?.Value,
                                Description = material.Attribute("description")?.Value,
                            });
                        });
                    });

                    // If we found any materials, add them
                    if (materials.Count > 0)
                        list.AddRange(materials);
                }
            }
            catch (Exception ex)
            {
                // If we crashed for any reason during parsing, wrap in SolidDna exception
                if (!File.Exists(database))
                    throw new SolidDnaException(
                        SolidDnaErrors.CreateError(
                            SolidDnaErrorTypeCode.SolidWorksApplication,
                            SolidDnaErrorCode.SolidWorksApplicationGetMaterialsFileFormatError,
                            Localization.GetString("SolidWorksApplicationGetMaterialsFileFormatError"),
                            ex));
            }
        }

        #endregion

        #endregion

        #region Preferences

        /// <summary>
        /// Gets the specified user preference value
        /// </summary>
        /// <param name="preference">The preference to get</param>
        /// <returns></returns>
        public double GetUserPreferencesDouble(swUserPreferenceDoubleValue_e preference) => BaseObject.GetUserPreferenceDoubleValue((int)preference);

        /// <summary>
        /// Sets the specified user preference value
        /// </summary>
        /// <param name="preference">The preference to set</param>
        /// <returns></returns>
        public bool SetUserPreferencesDouble(swUserPreferenceDoubleValue_e preference, double value) => BaseObject.SetUserPreferenceDoubleValue((int)preference, value);

        /// <summary>
        /// Gets the specified user preference value
        /// </summary>
        /// <param name="preference">The preference to get</param>
        /// <returns></returns>
        public int GetUserPreferencesInteger(swUserPreferenceIntegerValue_e preference) => BaseObject.GetUserPreferenceIntegerValue((int)preference);

        /// <summary>
        /// Sets the specified user preference value
        /// </summary>
        /// <param name="preference">The preference to set</param>
        /// <returns></returns>
        public bool SetUserPreferencesInteger(swUserPreferenceIntegerValue_e preference, int value) => BaseObject.SetUserPreferenceIntegerValue((int)preference, value);

        /// <summary>
        /// Gets the specified user preference value
        /// </summary>
        /// <param name="preference">The preference to get</param>
        /// <returns></returns>
        public bool GetUserPreferencesToggle(swUserPreferenceToggle_e preference) => BaseObject.GetUserPreferenceToggle((int)preference);

        /// <summary>
        /// Sets the specified user preference value
        /// </summary>
        /// <param name="preference">The preference to set</param>
        /// <returns></returns>
        public void SetUserPreferencesToggle(swUserPreferenceToggle_e preference, bool value) => BaseObject.SetUserPreferenceToggle((int)preference, value);

        #endregion

        #region Taskpane Methods

        /// <summary>
        /// Attempts to create 
        /// </summary>
        /// <param name="iconPath">An absolute path to an icon to use for the taskpane (ideally 37x37px)</param>
        /// <param name="toolTip">The title text to show at the top of the taskpane</param>
        public async Task<Taskpane> CreateTaskpaneAsync(string iconPath, string toolTip)
        {
            // Wrap any error creating the taskpane in a SolidDna exception
            return SolidDnaErrors.Wrap<Taskpane>(() =>
            {
                // Attempt to create the taskpane
                var comTaskpane = BaseObject.CreateTaskpaneView2(iconPath, toolTip);

                // If we fail, return null
                if (comTaskpane == null)
                    return null;

                // If we succeed, create SolidDna object
                return new Taskpane(comTaskpane);
            }, 
                SolidDnaErrorTypeCode.SolidWorksTaskpane,
                SolidDnaErrorCode.SolidWorksTaskpaneCreateError, 
                await Localization.GetStringAsync("ErrorSolidWorksTaskpaneCreateError"));
        }

        #endregion

        #region User Interaction

        /// <summary>
        /// Pops up a message box to the user with the given message
        /// </summary>
        /// <param name="message">The message to display to the user</param>
        /// <param name="icon">The severity icon to display</param>
        /// <param name="buttons">The buttons to display</param>
        public SolidWorksMessageBoxResult ShowMessageBox(string message, SolidWorksMessageBoxIcon icon = SolidWorksMessageBoxIcon.Information, SolidWorksMessageBoxButtons buttons = SolidWorksMessageBoxButtons.Ok)
        {
            // Send message to user
            return (SolidWorksMessageBoxResult) BaseObject.SendMsgToUser2(message, (int)icon, (int) buttons);
        }

        #endregion

        #region Dispose

        /// <summary>
        /// Disposing
        /// </summary>
        public override void Dispose()
        {
            lock (mDisposingLock)
            {

                // Flag as disposing
                Disposing = true;

                // Clean active model
                ActiveModel?.Dispose();

                // Dispose command manager
                CommandManager?.Dispose();

                // NOTE: Don't dispose the application, SolidWorks does that itself
                //base.Dispose();
            }
        }

        #endregion
    }
}<|MERGE_RESOLUTION|>--- conflicted
+++ resolved
@@ -363,14 +363,10 @@
             CleanActiveModelData();
 
             // Now get the new data
-<<<<<<< HEAD
             if (BaseObject.IActiveDoc2 == null || BaseObject.GetDocumentCount() == 0)
                 mActiveModel = null;
             else
                 mActiveModel = new Model(BaseObject.IActiveDoc2);
-=======
-            mActiveModel = BaseObject.IActiveDoc2 == null ? null : new Model(BaseObject.IActiveDoc2);
->>>>>>> a906c54f
 
             // Listen out for events
             if (mActiveModel != null)
